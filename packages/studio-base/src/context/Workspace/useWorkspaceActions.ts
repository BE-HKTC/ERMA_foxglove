--- conflicted
+++ resolved
@@ -25,11 +25,8 @@
 import useCallbackWithToast from "@foxglove/studio-base/hooks/useCallbackWithToast";
 import { AppEvent } from "@foxglove/studio-base/services/IAnalytics";
 import { downloadTextFile } from "@foxglove/studio-base/util/download";
-<<<<<<< HEAD
 import clipboard from "@foxglove/studio-base/util/clipboard";
 import { updateAppURLState } from "@foxglove/studio-base/util/appURLState";
-=======
->>>>>>> ac43033f
 import showOpenFilePicker from "@foxglove/studio-base/util/showOpenFilePicker";
 
 import {
@@ -169,10 +166,8 @@
       return;
     }
 
-<<<<<<< HEAD
     log.debug("importLayoutFromFile: file selected", fileHandle.name);
-=======
->>>>>>> ac43033f
+
     const file = await fileHandle.getFile();
     const content = await file.text();
 
