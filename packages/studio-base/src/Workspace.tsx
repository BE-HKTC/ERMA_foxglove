--- conflicted
+++ resolved
@@ -405,7 +405,6 @@
         const data = (await response.json()) as LayoutData;
         setCurrentLayout({ name, data });
         log.debug("loadLayout: applied", name);
-<<<<<<< HEAD
 
         try {
           const indexRes = await fetch("/layouts/index.json");
@@ -428,8 +427,7 @@
         } catch (err) {
           log.error(err);
         }
-=======
->>>>>>> 846b7324
+
       } catch (err) {
         log.error(err);
       } finally {
@@ -438,11 +436,8 @@
     }
 
     void loadLayout(unappliedLayout.layout);
-<<<<<<< HEAD
   }, [unappliedLayout, setCurrentLayout, setUnappliedSourceArgs]);
-=======
-  }, [unappliedLayout, setCurrentLayout]);
->>>>>>> 846b7324
+
 
   const [unappliedTime, setUnappliedTime] = useState(
     targetUrlState ? { time: targetUrlState.time } : undefined,
